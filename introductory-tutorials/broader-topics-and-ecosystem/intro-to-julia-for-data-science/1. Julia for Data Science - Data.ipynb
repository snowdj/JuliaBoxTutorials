{
 "cells": [
  {
   "cell_type": "markdown",
   "metadata": {},
   "source": [
    "# Julia for Data Science\n",
    "Prepared by [@nassarhuda](https://github.com/nassarhuda)! 😃\n",
    "\n",
    "`Last updated on 06/Sep/2018` \n",
    "\n",
    "In this tutorial, we will discuss why *Julia* is the tool you want to use for your data science applications.\n",
    "\n",
    "We will cover the following:\n",
    "* **Data**\n",
    "* Data processing\n",
    "* Visualization\n",
    "\n",
    "### Data: Build a strong relationship with your data.\n",
    "Every data science task has one main ingredient, the _data_! Most likely, you want to use your data to learn something new. But before the _new_ part, what about the data you already have? Let's make sure you can **read** it, **store** it, and **understand** it before you start using it.\n",
    "\n",
    "Julia makes this step really easy with data structures and packages to process the data, as well as, existing functions that are readily usable on your data. \n",
    "\n",
    "The goal of this first part is get you acquainted with some Julia's tools to manage your data."
   ]
  },
  {
   "cell_type": "markdown",
   "metadata": {},
   "source": [
    "First, let's download a csv file from github that we can work with.\n",
    "\n",
    "Note: `download` depends on external tools such as curl, wget or fetch. So you must have one of these."
   ]
  },
  {
   "cell_type": "code",
   "execution_count": null,
   "metadata": {},
   "outputs": [],
   "source": [
    "P = download(\"https://raw.githubusercontent.com/nassarhuda/easy_data/master/programming_languages.csv\",\"programminglanguages.csv\")"
   ]
  },
  {
   "cell_type": "markdown",
   "metadata": {},
   "source": [
    "We can use shell commands like `ls` in Julia by preceding them with a semicolon."
   ]
  },
  {
   "cell_type": "code",
   "execution_count": null,
<<<<<<< HEAD
   "metadata": {},
=======
   "metadata": {
    "scrolled": true
   },
>>>>>>> 6994fe97
   "outputs": [],
   "source": [
    ";ls"
   ]
  },
  {
   "cell_type": "markdown",
   "metadata": {},
   "source": [
<<<<<<< HEAD
    "And there's the *.csv file we downloaded!\n",
    "\n",
    "Now let's load it into Julia"
   ]
  },
  {
   "cell_type": "code",
   "execution_count": null,
   "metadata": {},
   "outputs": [],
   "source": [
    "using DelimitedFiles  # Standard library in Base"
   ]
  },
  {
   "cell_type": "markdown",
   "metadata": {},
   "source": [
    "By default, `readdlm` will fill an array with the data stored in the input .csv file. If we set the keyword argument `header` to `true`, we'll get a second output array for just the headers."
=======
    "Add the CSV package to Julia using `add()`. `CSV.read()` will automatically  define headers from the .csv file if we set the `header` argument as `true`.\n",
    "We could also use the `DelimitedFiles` package and its `readdlm()` function as shown below."
>>>>>>> 6994fe97
   ]
  },
  {
   "cell_type": "code",
   "execution_count": null,
<<<<<<< HEAD
   "metadata": {},
   "outputs": [],
   "source": [
    "P,H = readdlm(\"programminglanguages.csv\", ',', header=true)"
=======
   "metadata": {
    "scrolled": true
   },
   "outputs": [],
   "source": [
    "# using Pkg\n",
    "# Pkg.add(\"CSV\") # for CSV.read()\n",
    "# Pkg.add(\"DelimitedFiles\") # for readdlm"
>>>>>>> 6994fe97
   ]
  },
  {
   "cell_type": "code",
   "execution_count": null,
<<<<<<< HEAD
   "metadata": {},
=======
   "metadata": {
    "scrolled": true
   },
>>>>>>> 6994fe97
   "outputs": [],
   "source": [
    "# using CSV\n",
    "# P = CSV.read(\"programminglanguages.csv\",header=true)\n",
    "# or\n",
    "using DelimitedFiles\n",
    "P,H= readdlm(\"programminglanguages.csv\",',',header=true)"
   ]
  },
  {
   "cell_type": "code",
   "execution_count": null,
   "metadata": {},
   "outputs": [],
   "source": [
    "P # stores the dataset"
   ]
  },
  {
   "cell_type": "code",
   "execution_count": null,
   "metadata": {},
   "outputs": [],
   "source": [
    "H # stores the header names"
   ]
  },
  {
   "cell_type": "markdown",
   "metadata": {},
   "source": [
    "Here we write our first small function. <br>\n",
    "Now you can answer questions such as, \"when was language X created?\""
   ]
  },
  {
   "cell_type": "code",
   "execution_count": null,
   "metadata": {},
   "outputs": [],
   "source": [
    "function language_created_year(P,language::String)\n",
    "    loc = findfirst(P[:,2].==language)\n",
    "    return P[loc,1]\n",
    "end"
   ]
  },
  {
   "cell_type": "code",
   "execution_count": null,
   "metadata": {},
   "outputs": [],
   "source": [
    "language_created_year(P,\"Julia\")"
   ]
  },
  {
   "cell_type": "code",
   "execution_count": null,
   "metadata": {},
   "outputs": [],
   "source": [
    "language_created_year(P,\"julia\")"
   ]
  },
  {
   "cell_type": "markdown",
   "metadata": {},
   "source": [
    "As expected, this will not return what you want, but thankfully, string manipulation is really easy in Julia!"
   ]
  },
  {
   "cell_type": "code",
   "execution_count": null,
   "metadata": {},
   "outputs": [],
   "source": [
    "function language_created_year_v2(P,language::String)\n",
    "    loc = findfirst(lowercase.(P[:,2]).==lowercase.(language))\n",
    "    return P[loc,1]\n",
    "end\n",
    "language_created_year_v2(P,\"julia\")"
   ]
  },
  {
   "cell_type": "markdown",
   "metadata": {},
   "source": [
    "**Reading and writing to files is really easy in Julia.** <br>\n",
    "\n",
    "You can use different delimiters with the function `readdlm` (`readcsv` is just an instance of `readdlm`) available with the `DelimitedFiles` package. <br>\n",
    "\n",
    "To write to files, we can use `writecsv` or `writedlm`. <br>\n",
    "\n",
    "Let's write this same data to a file with a different delimiter."
   ]
  },
  {
   "cell_type": "code",
   "execution_count": null,
   "metadata": {},
   "outputs": [],
   "source": [
    "writedlm(\"programming_languages_data.txt\", P, '-')"
   ]
  },
  {
   "cell_type": "markdown",
   "metadata": {},
   "source": [
    "We can now check that this worked using a shell command to glance at the file,"
   ]
  },
  {
   "cell_type": "code",
   "execution_count": null,
   "metadata": {},
   "outputs": [],
   "source": [
    ";head -10 programming_languages_data.txt"
   ]
  },
  {
   "cell_type": "markdown",
   "metadata": {},
   "source": [
    "and also check that we can use `readdlm` to read our new text file correctly."
   ]
  },
  {
   "cell_type": "code",
   "execution_count": null,
   "metadata": {},
   "outputs": [],
   "source": [
    "P_new_delim = readdlm(\"programming_languages_data.txt\", '-');\n",
    "P == P_new_delim"
   ]
  },
  {
   "cell_type": "markdown",
   "metadata": {},
   "source": [
    "### Dictionaries\n",
    "Let's try to store the above data in a dictionary format!\n",
    "\n",
    "First, let's initialize an empty dictionary"
   ]
  },
  {
   "cell_type": "code",
   "execution_count": null,
   "metadata": {},
   "outputs": [],
   "source": [
    "dict = Dict{Integer,Vector{String}}()"
   ]
  },
  {
   "cell_type": "markdown",
   "metadata": {},
   "source": [
    "Here we told Julia that we want `dict` to only accept integers as keys and vectors of strings as values.\n",
    "\n",
    "However, we could have initialized an empty dictionary without providing this information (depending on our application)."
   ]
  },
  {
   "cell_type": "code",
   "execution_count": null,
   "metadata": {},
   "outputs": [],
   "source": [
    "dict2 = Dict()"
   ]
  },
  {
   "cell_type": "markdown",
   "metadata": {},
   "source": [
    "This dictionary takes keys and values of any type!\n",
    "\n",
    "Now, let's populate the dictionary with years as keys and vectors that hold all the programming languages created in each year as their values."
   ]
  },
  {
   "cell_type": "code",
   "execution_count": null,
   "metadata": {},
   "outputs": [],
   "source": [
    "for i = 1:size(P,1)\n",
    "    year,lang = P[i,:]\n",
    "    \n",
    "    if year in keys(dict)\n",
    "        dict[year] = push!(dict[year],lang)\n",
    "    else\n",
    "        dict[year] = [lang]\n",
    "    end\n",
    "end"
   ]
  },
  {
   "cell_type": "markdown",
   "metadata": {},
   "source": [
    "Now you can pick whichever year you want and find what programming languages were invented in that year"
   ]
  },
  {
   "cell_type": "code",
   "execution_count": null,
   "metadata": {},
   "outputs": [],
   "source": [
    "dict[2003]"
   ]
  },
  {
   "cell_type": "markdown",
   "metadata": {},
   "source": [
    "### DataFrames! \n",
    "*Shout out to R fans!*\n",
    "One other way to play around with data in Julia is to use a DataFrame.\n",
    "\n",
    "This requires loading the `DataFrames` package. Thankfully, this tutorial came with a Project.toml file that specifies exactly which version of DataFrames to install..."
   ]
  },
  {
   "cell_type": "markdown",
   "metadata": {},
   "source": [
    "#### Project.toml files\n",
    "\n",
    "For this tutorial (Julia for Data Science), you may have noticed that there are files in this folder called [`Project.toml`](/edit/introductory-tutorials/broader-topics-and-ecosystem/intro-to-julia-for-data-science/Project.toml) and [`Manifest.toml`](/edit/introductory-tutorials/broader-topics-and-ecosystem/intro-to-julia-for-data-science/Manifest.toml). These are files autogenerated by Julia's package manager, `Pkg`, that describe the _exact set of packages_ installed for a julia project, allowing you to share your work in a perfectly reproducible way.\n",
    "\n",
    "Jupyter was able to detect those `.toml` files, and so this notebook was automatically started with _this project activated!_ Note that this means any packages you add or remove inside this notebook will only affect this \"Julia for Data Science\" _project_.\n",
    "\n",
    "To install all of the package dependencies used in the rest of the tutorial, you only need to run this next cell (commands that start with `]` are package repl commands):"
   ]
  },
  {
   "cell_type": "code",
   "execution_count": null,
   "metadata": {},
   "outputs": [],
   "source": [
    "] instantiate"
   ]
  },
  {
   "cell_type": "markdown",
   "metadata": {},
   "source": [
    "You can read more about package manager commands, here: https://docs.julialang.org/en/v1/stdlib/Pkg/index.html\n",
    "\n",
    "**Now back to DataFrames!**"
   ]
  },
  {
   "cell_type": "code",
   "execution_count": null,
   "metadata": {},
   "outputs": [],
   "source": [
    "# Pkg.add(\"DataFrames\")\n",
    "using DataFrames\n",
    "df = DataFrame(year = P[:,1], language = P[:,2])"
   ]
  },
  {
   "cell_type": "markdown",
   "metadata": {},
   "source": [
    "You can access columns by header name, or column index.\n",
    "\n",
    "In this case, `df[1]` is equivalent to `df.year` or `df[!, :year]`.\n",
    "\n",
    "Note that if we want to index columns by header name, we precede the header name with a colon. In Julia, this means that the header names are treated as *symbols*."
   ]
  },
  {
   "cell_type": "code",
   "execution_count": null,
   "metadata": {},
   "outputs": [],
   "source": [
    "df.year"
   ]
  },
  {
   "cell_type": "markdown",
   "metadata": {},
   "source": [
    "**`DataFrames` provides some handy features when dealing with data**\n",
    "\n",
    "First, it uses julia's \"missing\" type."
   ]
  },
  {
   "cell_type": "code",
   "execution_count": null,
   "metadata": {},
   "outputs": [],
   "source": [
    "a = missing\n",
    "typeof(a)"
   ]
  },
  {
   "cell_type": "markdown",
   "metadata": {},
   "source": [
    "Let's see what happens when we try to add a \"missing\" type to a number."
   ]
  },
  {
   "cell_type": "code",
   "execution_count": null,
   "metadata": {},
   "outputs": [],
   "source": [
    "a + 1"
   ]
  },
  {
   "cell_type": "markdown",
   "metadata": {},
   "source": [
    "`DataFrames` provides the `describe` function, which can give you quick statistics about each column in your dataframe "
   ]
  },
  {
   "cell_type": "code",
   "execution_count": null,
   "metadata": {},
   "outputs": [],
   "source": [
    "describe(df)"
   ]
  },
  {
   "cell_type": "markdown",
   "metadata": {},
   "source": [
    "### RDatasets\n",
    "\n",
    "We can use RDatasets to play around with pre-existing datasets"
   ]
  },
  {
   "cell_type": "code",
   "execution_count": null,
   "metadata": {},
<<<<<<< HEAD
=======
   "outputs": [],
   "source": [
    "# using Pkg\n",
    "# Pkg.add(\"RData\")\n",
    "# Pkg.add(\"RDatasets\")\n",
    "# Pkg.add(\"RCall\") # should have R installed to build RCall"
   ]
  },
  {
   "cell_type": "code",
   "execution_count": null,
   "metadata": {},
>>>>>>> 6994fe97
   "outputs": [],
   "source": [
    "using RDatasets\n",
    "# Pkg.instantiate()\n",
    "iris = dataset(\"datasets\", \"iris\")"
   ]
  },
  {
   "cell_type": "markdown",
   "metadata": {},
   "source": [
    "Note that data loaded with `dataset` is stored as a DataFrame. 😃"
   ]
  },
  {
   "cell_type": "code",
   "execution_count": null,
   "metadata": {},
   "outputs": [],
   "source": [
    "typeof(iris) "
   ]
  },
  {
   "cell_type": "markdown",
   "metadata": {},
   "source": [
    "The summary we get from `describe` on `iris` gives us a lot more information than the summary on `df`!"
   ]
  },
  {
   "cell_type": "code",
   "execution_count": null,
   "metadata": {},
   "outputs": [],
   "source": [
    "describe(iris)"
   ]
  },
  {
   "cell_type": "markdown",
   "metadata": {},
   "source": [
    "### More on Missing Values\n",
    "\n",
<<<<<<< HEAD
    "Julia 1.0 and beyond has native support for `missing` values. (Before Julia 1.0, this was done via the DataArrays.jl package.)"
=======
    "##### Note: `DataArrays` is [no longer available](https://github.com/JuliaStats/JuliaStats.github.io/pull/6) from `v1.0.0`. Alternate ways to use arrays with missing values are described [here](https://docs.julialang.org/en/v1/manual/missing/#Arrays-With-Missing-Values-1).\n",
    "\n",
    "You can create `DataArray`s as follows"
   ]
  },
  {
   "cell_type": "code",
   "execution_count": null,
   "metadata": {},
   "outputs": [],
   "source": [
    "Pkg.add(\"DataArrays\")"
>>>>>>> 6994fe97
   ]
  },
  {
   "cell_type": "code",
   "execution_count": null,
   "metadata": {},
   "outputs": [],
   "source": [
<<<<<<< HEAD
    "foods = [\"apple\", \"cucumber\", \"tomato\", \"banana\"]\n",
    "calories = [missing,47,22,105]\n",
=======
    "using DataArrays\n",
    "foods = @data([\"apple\", \"cucumber\", \"tomato\", \"banana\"])\n",
    "calories = @data([missing,47,22,105])\n",
>>>>>>> 6994fe97
    "typeof(calories)"
   ]
  },
  {
   "cell_type": "code",
   "execution_count": null,
   "metadata": {},
   "outputs": [],
   "source": [
    "using Statistics  # julia's standard library for stats\n",
    "mean(calories)"
   ]
  },
  {
   "cell_type": "markdown",
   "metadata": {},
   "source": [
    "Missing values ruin everything! 😑\n",
    "\n",
    "Luckily we can ignore them with `skipmissing`!"
   ]
  },
  {
   "cell_type": "code",
   "execution_count": null,
   "metadata": {},
   "outputs": [],
   "source": [
    "mean(skipmissing(calories))"
   ]
  },
  {
   "cell_type": "markdown",
   "metadata": {},
   "source": [
    "Oh WAIT! Detour. How did I get the emoji there?\n",
    "\n",
    "Try this out:\n",
    "\n",
    "```\n",
    "\\:expressionless: + <TAB>\n",
    "```"
   ]
  },
  {
   "cell_type": "code",
   "execution_count": null,
   "metadata": {},
   "outputs": [],
   "source": [
    "😑 = 0 # expressionless\n",
    "😀 = 1\n",
    "😞 = -1"
   ]
  },
  {
   "cell_type": "markdown",
   "metadata": {},
   "source": [
    "*Back to missing values*"
   ]
  },
  {
   "cell_type": "code",
   "execution_count": null,
   "metadata": {},
   "outputs": [],
   "source": [
    "prices = [0.85,1.6,0.8,0.6,]"
   ]
  },
  {
   "cell_type": "code",
   "execution_count": null,
   "metadata": {},
   "outputs": [],
   "source": [
    "dataframe_calories = DataFrame(item=foods,calories=calories)"
   ]
  },
  {
   "cell_type": "code",
   "execution_count": null,
   "metadata": {},
   "outputs": [],
   "source": [
    "dataframe_prices = DataFrame(item=foods,price=prices)"
   ]
  },
  {
   "cell_type": "markdown",
   "metadata": {},
   "source": [
    "We can also `join` two dataframes together"
   ]
  },
  {
   "cell_type": "code",
   "execution_count": null,
   "metadata": {},
   "outputs": [],
   "source": [
    "DF = join(dataframe_calories,dataframe_prices,on=:item)"
   ]
  },
  {
<<<<<<< HEAD
   "cell_type": "markdown",
   "metadata": {},
=======
   "cell_type": "code",
   "execution_count": null,
   "metadata": {},
   "outputs": [],
>>>>>>> 6994fe97
   "source": [
    "### FileIO"
   ]
  },
  {
   "cell_type": "code",
   "execution_count": null,
   "metadata": {},
   "outputs": [],
   "source": [
    "using FileIO\n",
    "julialogo = download(\"https://avatars0.githubusercontent.com/u/743164?s=200&v=4\",\"julialogo.png\")"
   ]
  },
  {
   "cell_type": "markdown",
   "metadata": {},
   "source": [
    "Again, let's check that this download worked!"
   ]
  },
  {
   "cell_type": "code",
   "execution_count": null,
   "metadata": {},
   "outputs": [],
   "source": [
    ";ls"
   ]
  },
  {
   "cell_type": "markdown",
   "metadata": {},
   "source": [
    "\n",
    "Next, let's load the Julia logo, stored as a .png file\n",
    "\n",
    "**NOTE: You may see errors below, that certain Image packages could not be found. If so:**\n",
    " - This is because these packages are specific to your OS, so aren't installed by default.\n",
    " - Simply run the suggested commands to install the packages, then try again. "
   ]
  },
  {
   "cell_type": "code",
   "execution_count": null,
<<<<<<< HEAD
=======
   "metadata": {},
   "outputs": [],
   "source": [
    "DF = join(dataframe_calories,dataframe_prices,on=:item)"
   ]
  },
  {
   "cell_type": "markdown",
>>>>>>> 6994fe97
   "metadata": {},
   "outputs": [],
   "source": [
    "# These commands may vary depending on your operating system.\n",
    "#import Pkg; Pkg.add(\"QuartzImageIO\")\n",
    "#import Pkg; Pkg.add(\"ImageMagick\")"
   ]
  },
  {
   "cell_type": "code",
   "execution_count": null,
   "metadata": {},
   "outputs": [],
   "source": [
<<<<<<< HEAD
    "X1 = load(\"julialogo.png\")"
=======
    "# Pkg.add(\"ImageMagick\")\n",
    "# Pkg.add(\"FileIO\")\n",
    "using FileIO\n",
    "julialogo = download(\"https://avatars0.githubusercontent.com/u/743164?s=200&v=4\",\"julialogo.png\")"
>>>>>>> 6994fe97
   ]
  },
  {
   "cell_type": "markdown",
   "metadata": {},
   "source": [
    "We see here that Julia stores this logo as an array of colors."
   ]
  },
  {
   "cell_type": "code",
   "execution_count": null,
   "metadata": {},
   "outputs": [],
   "source": [
    "@show typeof(X1);\n",
    "@show size(X1);"
   ]
  },
  {
   "cell_type": "markdown",
   "metadata": {},
   "source": [
    "And if we load the Images package, it will display in Jupyter as an image:"
   ]
  },
  {
   "cell_type": "code",
   "execution_count": null,
<<<<<<< HEAD
=======
   "metadata": {},
   "outputs": [],
   "source": [
    "X1 = load(\"julialogo.png\")"
   ]
  },
  {
   "cell_type": "markdown",
>>>>>>> 6994fe97
   "metadata": {},
   "outputs": [],
   "source": [
    "using Images"
   ]
  },
  {
   "cell_type": "code",
   "execution_count": null,
   "metadata": {},
   "outputs": [],
   "source": [
    "X1"
   ]
  },
  {
   "cell_type": "markdown",
   "metadata": {},
   "source": [
    "### File types\n",
    "In Julia, many file types are supported so you do not have to transfer a file you from another language to a text file before you read it.\n",
    "\n",
    "*Some packages that achieve this:*\n",
    "MAT CSV NPZ JLD FASTAIO\n",
    "\n",
    "\n",
    "Let's try using MAT to write a file that stores a matrix."
   ]
  },
  {
   "cell_type": "code",
   "execution_count": null,
   "metadata": {},
   "outputs": [],
   "source": [
    "# Pkg.add(\"MAT\")\n",
    "using MAT"
   ]
  },
  {
   "cell_type": "code",
   "execution_count": null,
   "metadata": {},
   "outputs": [],
   "source": [
    "A = rand(5,5)\n",
    "matfile = matopen(\"densematrix.mat\", \"w\") \n",
    "write(matfile, \"A\", A)\n",
    "close(matfile)"
   ]
  },
  {
   "cell_type": "markdown",
   "metadata": {},
   "source": [
    "Now try opening densematrix.mat with MATLAB!"
   ]
  },
  {
   "cell_type": "code",
   "execution_count": null,
   "metadata": {},
   "outputs": [],
   "source": [
    "newfile = matopen(\"densematrix.mat\")\n",
    "read(newfile,\"A\")"
   ]
  },
  {
   "cell_type": "code",
   "execution_count": null,
   "metadata": {},
   "outputs": [],
   "source": [
    "names(newfile)"
   ]
  },
  {
   "cell_type": "code",
   "execution_count": null,
   "metadata": {},
   "outputs": [],
   "source": [
    "close(newfile)"
   ]
<<<<<<< HEAD
  },
  {
   "cell_type": "code",
   "execution_count": null,
   "metadata": {},
   "outputs": [],
   "source": []
=======
>>>>>>> 6994fe97
  }
 ],
 "metadata": {
  "@webio": {
   "lastCommId": null,
   "lastKernelId": null
  },
  "kernelspec": {
<<<<<<< HEAD
   "display_name": "Julia 1.0.5",
   "language": "julia",
   "name": "julia-1.0"
=======
   "display_name": "Julia 1.1.0-DEV",
   "language": "julia",
   "name": "julia-1.1"
>>>>>>> 6994fe97
  },
  "language_info": {
   "file_extension": ".jl",
   "mimetype": "application/julia",
   "name": "julia",
<<<<<<< HEAD
   "version": "1.0.5"
=======
   "version": "1.0.0"
>>>>>>> 6994fe97
  }
 },
 "nbformat": 4,
 "nbformat_minor": 2
}<|MERGE_RESOLUTION|>--- conflicted
+++ resolved
@@ -7,7 +7,7 @@
     "# Julia for Data Science\n",
     "Prepared by [@nassarhuda](https://github.com/nassarhuda)! 😃\n",
     "\n",
-    "`Last updated on 06/Sep/2018` \n",
+    "`Last updated on 03/Jan/2020`\n",
     "\n",
     "In this tutorial, we will discuss why *Julia* is the tool you want to use for your data science applications.\n",
     "\n",
@@ -52,13 +52,7 @@
   {
    "cell_type": "code",
    "execution_count": null,
-<<<<<<< HEAD
-   "metadata": {},
-=======
-   "metadata": {
-    "scrolled": true
-   },
->>>>>>> 6994fe97
+   "metadata": {},
    "outputs": [],
    "source": [
     ";ls"
@@ -68,69 +62,51 @@
    "cell_type": "markdown",
    "metadata": {},
    "source": [
-<<<<<<< HEAD
     "And there's the *.csv file we downloaded!\n",
     "\n",
     "Now let's load it into Julia"
    ]
   },
   {
-   "cell_type": "code",
-   "execution_count": null,
-   "metadata": {},
-   "outputs": [],
-   "source": [
-    "using DelimitedFiles  # Standard library in Base"
-   ]
-  },
-  {
-   "cell_type": "markdown",
-   "metadata": {},
-   "source": [
-    "By default, `readdlm` will fill an array with the data stored in the input .csv file. If we set the keyword argument `header` to `true`, we'll get a second output array for just the headers."
-=======
-    "Add the CSV package to Julia using `add()`. `CSV.read()` will automatically  define headers from the .csv file if we set the `header` argument as `true`.\n",
-    "We could also use the `DelimitedFiles` package and its `readdlm()` function as shown below."
->>>>>>> 6994fe97
-   ]
-  },
-  {
-   "cell_type": "code",
-   "execution_count": null,
-<<<<<<< HEAD
-   "metadata": {},
-   "outputs": [],
-   "source": [
-    "P,H = readdlm(\"programminglanguages.csv\", ',', header=true)"
-=======
-   "metadata": {
-    "scrolled": true
-   },
+   "cell_type": "markdown",
+   "metadata": {},
+   "source": [
+    "We'll use the `DelimitedFiles` standard library package and its `readdlm()` function as shown\n",
+    "below.\n",
+    "\n",
+    "(Today, the [CSV.jl](https://juliadata.github.io/CSV.jl/stable/) package is the recommended way to load CSVs in Julia. We can install it via `Pkg.add()`, and load .csv files using `CSV.read()`. This tutorial hasn't been updated to use CSV.jl yet.)"
+   ]
+  },
+  {
+   "cell_type": "code",
+   "execution_count": null,
+   "metadata": {},
    "outputs": [],
    "source": [
     "# using Pkg\n",
     "# Pkg.add(\"CSV\") # for CSV.read()\n",
-    "# Pkg.add(\"DelimitedFiles\") # for readdlm"
->>>>>>> 6994fe97
-   ]
-  },
-  {
-   "cell_type": "code",
-   "execution_count": null,
-<<<<<<< HEAD
-   "metadata": {},
-=======
-   "metadata": {
-    "scrolled": true
-   },
->>>>>>> 6994fe97
-   "outputs": [],
-   "source": [
+    "# Pkg.add(\"DelimitedFiles\") # for readdlm\n",
+    "\n",
     "# using CSV\n",
     "# P = CSV.read(\"programminglanguages.csv\",header=true)\n",
     "# or\n",
-    "using DelimitedFiles\n",
-    "P,H= readdlm(\"programminglanguages.csv\",',',header=true)"
+    "using DelimitedFiles  # Standard library in Base"
+   ]
+  },
+  {
+   "cell_type": "markdown",
+   "metadata": {},
+   "source": [
+    "By default, `readdlm` will fill an array with the data stored in the input .csv file. If we set the keyword argument `header` to `true`, we'll get a second output array for just the headers."
+   ]
+  },
+  {
+   "cell_type": "code",
+   "execution_count": null,
+   "metadata": {},
+   "outputs": [],
+   "source": [
+    "P,H = readdlm(\"programminglanguages.csv\", ',', header=true)"
    ]
   },
   {
@@ -215,9 +191,9 @@
    "source": [
     "**Reading and writing to files is really easy in Julia.** <br>\n",
     "\n",
-    "You can use different delimiters with the function `readdlm` (`readcsv` is just an instance of `readdlm`) available with the `DelimitedFiles` package. <br>\n",
-    "\n",
-    "To write to files, we can use `writecsv` or `writedlm`. <br>\n",
+    "You can use different delimiters with the function `readdlm`, from the `DelimitedFiles` package. <br>\n",
+    "\n",
+    "To write to files, we can use `writedlm`. <br>\n",
     "\n",
     "Let's write this same data to a file with a different delimiter."
    ]
@@ -391,7 +367,6 @@
    "metadata": {},
    "outputs": [],
    "source": [
-    "# Pkg.add(\"DataFrames\")\n",
     "using DataFrames\n",
     "df = DataFrame(year = P[:,1], language = P[:,2])"
    ]
@@ -480,25 +455,9 @@
    "cell_type": "code",
    "execution_count": null,
    "metadata": {},
-<<<<<<< HEAD
-=======
-   "outputs": [],
-   "source": [
-    "# using Pkg\n",
-    "# Pkg.add(\"RData\")\n",
-    "# Pkg.add(\"RDatasets\")\n",
-    "# Pkg.add(\"RCall\") # should have R installed to build RCall"
-   ]
-  },
-  {
-   "cell_type": "code",
-   "execution_count": null,
-   "metadata": {},
->>>>>>> 6994fe97
    "outputs": [],
    "source": [
     "using RDatasets\n",
-    "# Pkg.instantiate()\n",
     "iris = dataset(\"datasets\", \"iris\")"
    ]
   },
@@ -540,38 +499,19 @@
    "source": [
     "### More on Missing Values\n",
     "\n",
-<<<<<<< HEAD
-    "Julia 1.0 and beyond has native support for `missing` values. (Before Julia 1.0, this was done via the DataArrays.jl package.)"
-=======
-    "##### Note: `DataArrays` is [no longer available](https://github.com/JuliaStats/JuliaStats.github.io/pull/6) from `v1.0.0`. Alternate ways to use arrays with missing values are described [here](https://docs.julialang.org/en/v1/manual/missing/#Arrays-With-Missing-Values-1).\n",
-    "\n",
-    "You can create `DataArray`s as follows"
-   ]
-  },
-  {
-   "cell_type": "code",
-   "execution_count": null,
-   "metadata": {},
-   "outputs": [],
-   "source": [
-    "Pkg.add(\"DataArrays\")"
->>>>>>> 6994fe97
-   ]
-  },
-  {
-   "cell_type": "code",
-   "execution_count": null,
-   "metadata": {},
-   "outputs": [],
-   "source": [
-<<<<<<< HEAD
+    "Julia 1.0 and beyond has native support for `missing` values. (Before Julia 1.0, this was done via the DataArrays.jl package.)\n",
+    "More information on using arrays with missing values can be found\n",
+    "[in the Julia documentation](https://docs.julialang.org/en/v1/manual/missing/#Arrays-With-Missing-Values-1)."
+   ]
+  },
+  {
+   "cell_type": "code",
+   "execution_count": null,
+   "metadata": {},
+   "outputs": [],
+   "source": [
     "foods = [\"apple\", \"cucumber\", \"tomato\", \"banana\"]\n",
     "calories = [missing,47,22,105]\n",
-=======
-    "using DataArrays\n",
-    "foods = @data([\"apple\", \"cucumber\", \"tomato\", \"banana\"])\n",
-    "calories = @data([missing,47,22,105])\n",
->>>>>>> 6994fe97
     "typeof(calories)"
    ]
   },
@@ -678,15 +618,8 @@
    ]
   },
   {
-<<<<<<< HEAD
-   "cell_type": "markdown",
-   "metadata": {},
-=======
-   "cell_type": "code",
-   "execution_count": null,
-   "metadata": {},
-   "outputs": [],
->>>>>>> 6994fe97
+   "cell_type": "markdown",
+   "metadata": {},
    "source": [
     "### FileIO"
    ]
@@ -732,17 +665,6 @@
   {
    "cell_type": "code",
    "execution_count": null,
-<<<<<<< HEAD
-=======
-   "metadata": {},
-   "outputs": [],
-   "source": [
-    "DF = join(dataframe_calories,dataframe_prices,on=:item)"
-   ]
-  },
-  {
-   "cell_type": "markdown",
->>>>>>> 6994fe97
    "metadata": {},
    "outputs": [],
    "source": [
@@ -757,14 +679,7 @@
    "metadata": {},
    "outputs": [],
    "source": [
-<<<<<<< HEAD
     "X1 = load(\"julialogo.png\")"
-=======
-    "# Pkg.add(\"ImageMagick\")\n",
-    "# Pkg.add(\"FileIO\")\n",
-    "using FileIO\n",
-    "julialogo = download(\"https://avatars0.githubusercontent.com/u/743164?s=200&v=4\",\"julialogo.png\")"
->>>>>>> 6994fe97
    ]
   },
   {
@@ -794,17 +709,6 @@
   {
    "cell_type": "code",
    "execution_count": null,
-<<<<<<< HEAD
-=======
-   "metadata": {},
-   "outputs": [],
-   "source": [
-    "X1 = load(\"julialogo.png\")"
-   ]
-  },
-  {
-   "cell_type": "markdown",
->>>>>>> 6994fe97
    "metadata": {},
    "outputs": [],
    "source": [
@@ -840,7 +744,6 @@
    "metadata": {},
    "outputs": [],
    "source": [
-    "# Pkg.add(\"MAT\")\n",
     "using MAT"
    ]
   },
@@ -890,7 +793,6 @@
    "source": [
     "close(newfile)"
    ]
-<<<<<<< HEAD
   },
   {
    "cell_type": "code",
@@ -898,8 +800,6 @@
    "metadata": {},
    "outputs": [],
    "source": []
-=======
->>>>>>> 6994fe97
   }
  ],
  "metadata": {
@@ -908,25 +808,15 @@
    "lastKernelId": null
   },
   "kernelspec": {
-<<<<<<< HEAD
    "display_name": "Julia 1.0.5",
    "language": "julia",
    "name": "julia-1.0"
-=======
-   "display_name": "Julia 1.1.0-DEV",
-   "language": "julia",
-   "name": "julia-1.1"
->>>>>>> 6994fe97
   },
   "language_info": {
    "file_extension": ".jl",
    "mimetype": "application/julia",
    "name": "julia",
-<<<<<<< HEAD
    "version": "1.0.5"
-=======
-   "version": "1.0.0"
->>>>>>> 6994fe97
   }
  },
  "nbformat": 4,
